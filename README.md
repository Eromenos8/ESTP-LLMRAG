![](img/logo-long-chatchat-trans-v2.png)

**LangChain-Chatchat** (原 Langchain-ChatGLM):  基于 Langchain 与 ChatGLM 等大语言模型的本地知识库问答应用实现。

## 目录

* [介绍](README.md#介绍)
* [变更日志](README.md#变更日志)
* [模型支持](README.md#模型支持)
* [Docker 部署](README.md#Docker-部署)
* [开发部署](README.md#开发部署)
  * [软件需求](README.md#软件需求)
  * [1. 开发环境准备](README.md#1.-开发环境准备)
  * [2. 下载模型至本地](README.md#2.-下载模型至本地)
  * [3. 设置配置项](README.md#3.-设置配置项)
  * [4. 知识库初始化与迁移](README.md#4.-知识库初始化与迁移)
  * [5. 启动 API 服务或 Web UI](README.md#5.-启动-API-服务或-Web-UI)
* [常见问题](README.md#常见问题)
* [路线图](README.md#路线图)
* [项目交流群](README.md#项目交流群)

---

## 介绍

🤖️ 一种利用 [langchain](https://github.com/hwchase17/langchain) 思想实现的基于本地知识库的问答应用，目标期望建立一套对中文场景与开源模型支持友好、可离线运行的知识库问答解决方案。

💡 受 [GanymedeNil](https://github.com/GanymedeNil) 的项目 [document.ai](https://github.com/GanymedeNil/document.ai) 和 [AlexZhangji](https://github.com/AlexZhangji) 创建的 [ChatGLM-6B Pull Request](https://github.com/THUDM/ChatGLM-6B/pull/216) 启发，建立了全流程可使用开源模型实现的本地知识库问答应用。本项目的最新版本中通过使用 [FastChat](https://github.com/lm-sys/FastChat) 接入 Vicuna, Alpaca, LLaMA, Koala, RWKV 等模型，依托于 [langchain](https://github.com/langchain-ai/langchain) 框架支持通过基于 [FastAPI](https://github.com/tiangolo/fastapi) 提供的 API 调用服务，或使用基于 [Streamlit](https://github.com/streamlit/streamlit) 的 WebUI 进行操作。

✅ 依托于本项目支持的开源 LLM 与 Embedding 模型，本项目可实现全部使用**开源**模型**离线私有部署**。与此同时，本项目也支持 OpenAI GPT API 的调用，并将在后续持续扩充对各类模型及模型 API 的接入。

⛓️ 本项目实现原理如下图所示，过程包括加载文件 -> 读取文本 -> 文本分割 -> 文本向量化 -> 问句向量化 -> 在文本向量中匹配出与问句向量最相似的 `top k`个 -> 匹配出的文本作为上下文和问题一起添加到 `prompt`中 -> 提交给 `LLM`生成回答。

📺 [原理介绍视频](https://www.bilibili.com/video/BV13M4y1e7cN/?share_source=copy_web&vd_source=e6c5aafe684f30fbe41925d61ca6d514)

![实现原理图](img/langchain+chatglm.png)

从文档处理角度来看，实现流程如下：

![实现原理图2](img/langchain+chatglm2.png)

🚩 本项目未涉及微调、训练过程，但可利用微调或训练对本项目效果进行优化。

🌐 [AutoDL 镜像](https://www.codewithgpu.com/i/imClumsyPanda/langchain-ChatGLM/langchain-ChatGLM) 中 `v5` 版本所使用代码已更新至本项目 `0.2.0` 版本。

🐳 [Docker 镜像](registry.cn-beijing.aliyuncs.com/chatchat/chatchat:0.2.0)

💻 一行命令运行 Docker：

```shell
docker run -d --gpus all -p 80:8501 registry.cn-beijing.aliyuncs.com/chatchat/chatchat:0.2.0
```

---

## 变更日志

参见 [版本更新日志](https://github.com/imClumsyPanda/langchain-ChatGLM/releases)。

从 `0.1.x`升级过来的用户请注意，在完成[“开发部署 3 设置配置项”](docs/INSTALL.md)之后，需要将现有知识库迁移到新格式，具体见[知识库初始化与迁移](docs/INSTALL.md#知识库初始化与迁移)。

### `0.2.0` 版本与 `0.1.x` 版本区别

1. 使用 [FastChat](https://github.com/lm-sys/FastChat) 提供开源 LLM 模型的 API，以 OpenAI API 接口形式接入，提升 LLM 模型加载效果；
2. 使用 [langchain](https://github.com/langchain-ai/langchain) 中已有 Chain 的实现，便于后续接入不同类型 Chain，并将对 Agent 接入开展测试；
3. 使用 [FastAPI](https://github.com/tiangolo/fastapi) 提供 API 服务，全部接口可在 FastAPI 自动生成的 docs 中开展测试，且所有对话接口支持通过参数设置流式或非流式输出；
4. 使用 [Streamlit](https://github.com/streamlit/streamlit) 提供 WebUI 服务，可选是否基于 API 服务启动 WebUI，增加会话管理，可以自定义会话主题并切换，且后续可支持不同形式输出内容的显示；
5. 项目中默认 LLM 模型改为 [THUDM/chatglm2-6b](https://huggingface.co/THUDM/chatglm2-6b)，默认 Embedding 模型改为 [moka-ai/m3e-base](https://huggingface.co/moka-ai/m3e-base)，文件加载方式与文段划分方式也有调整，后续将重新实现上下文扩充，并增加可选设置；
6. 项目中扩充了对不同类型向量库的支持，除支持 [FAISS](https://github.com/facebookresearch/faiss) 向量库外，还提供 [Milvus](https://github.com/milvus-io/milvus), [PGVector](https://github.com/pgvector/pgvector) 向量库的接入；
7. 项目中搜索引擎对话，除 Bing 搜索外，增加 DuckDuckGo 搜索选项，DuckDuckGo 搜索无需配置 API Key，在可访问国外服务环境下可直接使用。

---

## 模型支持

本项目中默认使用的 LLM 模型为 [THUDM/chatglm2-6b](https://huggingface.co/THUDM/chatglm2-6b)，默认使用的 Embedding 模型为 [moka-ai/m3e-base](https://huggingface.co/moka-ai/m3e-base) 为例。

### LLM 模型支持

本项目最新版本中基于 [FastChat](https://github.com/lm-sys/FastChat) 进行本地 LLM 模型接入，支持模型如下：

- [meta-llama/Llama-2-7b-chat-hf](https://huggingface.co/meta-llama/Llama-2-7b-chat-hf)
- Vicuna, Alpaca, LLaMA, Koala
- [BlinkDL/RWKV-4-Raven](https://huggingface.co/BlinkDL/rwkv-4-raven)
- [camel-ai/CAMEL-13B-Combined-Data](https://huggingface.co/camel-ai/CAMEL-13B-Combined-Data)
- [databricks/dolly-v2-12b](https://huggingface.co/databricks/dolly-v2-12b)
- [FreedomIntelligence/phoenix-inst-chat-7b](https://huggingface.co/FreedomIntelligence/phoenix-inst-chat-7b)
- [h2oai/h2ogpt-gm-oasst1-en-2048-open-llama-7b](https://huggingface.co/h2oai/h2ogpt-gm-oasst1-en-2048-open-llama-7b)
- [lcw99/polyglot-ko-12.8b-chang-instruct-chat](https://huggingface.co/lcw99/polyglot-ko-12.8b-chang-instruct-chat)
- [lmsys/FastChat-t5-3b-v1.0](https://huggingface.co/lmsys/FastChat-t5)
- [mosaicml/mpt-7b-chat](https://huggingface.co/mosaicml/mpt-7b-chat)
- [Neutralzz/BiLLa-7B-SFT](https://huggingface.co/Neutralzz/BiLLa-7B-SFT)
- [nomic-ai/gpt4all-13b-snoozy](https://huggingface.co/nomic-ai/gpt4all-13b-snoozy)
- [NousResearch/Nous-Hermes-13b](https://huggingface.co/NousResearch/Nous-Hermes-13b)
- [openaccess-ai-collective/manticore-13b-chat-pyg](https://huggingface.co/openaccess-ai-collective/manticore-13b-chat-pyg)
- [OpenAssistant/oasst-sft-4-pythia-12b-epoch-3.5](https://huggingface.co/OpenAssistant/oasst-sft-4-pythia-12b-epoch-3.5)
- [project-baize/baize-v2-7b](https://huggingface.co/project-baize/baize-v2-7b)
- [Salesforce/codet5p-6b](https://huggingface.co/Salesforce/codet5p-6b)
- [StabilityAI/stablelm-tuned-alpha-7b](https://huggingface.co/stabilityai/stablelm-tuned-alpha-7b)
- [THUDM/chatglm-6b](https://huggingface.co/THUDM/chatglm-6b)
- [THUDM/chatglm2-6b](https://huggingface.co/THUDM/chatglm2-6b)
- [tiiuae/falcon-40b](https://huggingface.co/tiiuae/falcon-40b)
- [timdettmers/guanaco-33b-merged](https://huggingface.co/timdettmers/guanaco-33b-merged)
- [togethercomputer/RedPajama-INCITE-7B-Chat](https://huggingface.co/togethercomputer/RedPajama-INCITE-7B-Chat)
- [WizardLM/WizardLM-13B-V1.0](https://huggingface.co/WizardLM/WizardLM-13B-V1.0)
- [WizardLM/WizardCoder-15B-V1.0](https://huggingface.co/WizardLM/WizardCoder-15B-V1.0)
- [baichuan-inc/baichuan-7B](https://huggingface.co/baichuan-inc/baichuan-7B)
- [internlm/internlm-chat-7b](https://huggingface.co/internlm/internlm-chat-7b)
- [Qwen/Qwen-7B-Chat](https://huggingface.co/Qwen/Qwen-7B-Chat)
- [HuggingFaceH4/starchat-beta](https://huggingface.co/HuggingFaceH4/starchat-beta)
- 任何 [EleutherAI](https://huggingface.co/EleutherAI) 的 pythia 模型，如 [pythia-6.9b](https://huggingface.co/EleutherAI/pythia-6.9b)
- 在以上模型基础上训练的任何 [Peft](https://github.com/huggingface/peft) 适配器。为了激活，模型路径中必须有 `peft` 。注意：如果加载多个peft模型，你可以通过在任何模型工作器中设置环境变量 `PEFT_SHARE_BASE_WEIGHTS=true` 来使它们共享基础模型的权重。

以上模型支持列表可能随 [FastChat](https://github.com/lm-sys/FastChat) 更新而持续更新，可参考 [FastChat 已支持模型列表](https://github.com/lm-sys/FastChat/blob/main/docs/model_support.md)。

除本地模型外，本项目也支持直接接入 OpenAI API，具体设置可参考 `configs/model_configs.py.example` 中的 `llm_model_dict` 的 `openai-chatgpt-3.5` 配置信息。

### Embedding 模型支持

本项目支持调用 [HuggingFace](https://huggingface.co/models?pipeline_tag=sentence-similarity) 中的 Embedding 模型，已支持的 Embedding 模型如下：

- [moka-ai/m3e-small](https://huggingface.co/moka-ai/m3e-small)
- [moka-ai/m3e-base](https://huggingface.co/moka-ai/m3e-base)
- [moka-ai/m3e-large](https://huggingface.co/moka-ai/m3e-large)
- [BAAI/bge-small-zh](https://huggingface.co/BAAI/bge-small-zh)
- [BAAI/bge-base-zh](https://huggingface.co/BAAI/bge-base-zh)
- [BAAI/bge-large-zh](https://huggingface.co/BAAI/bge-large-zh)
- [text2vec-base-chinese-sentence](https://huggingface.co/shibing624/text2vec-base-chinese-sentence)
- [text2vec-base-chinese-paraphrase](https://huggingface.co/shibing624/text2vec-base-chinese-paraphrase)
- [text2vec-base-multilingual](https://huggingface.co/shibing624/text2vec-base-multilingual)
- [shibing624/text2vec-base-chinese](https://huggingface.co/shibing624/text2vec-base-chinese)
- [GanymedeNil/text2vec-large-chinese](https://huggingface.co/GanymedeNil/text2vec-large-chinese)
- [nghuyong/ernie-3.0-nano-zh](https://huggingface.co/nghuyong/ernie-3.0-nano-zh)
- [nghuyong/ernie-3.0-base-zh](https://huggingface.co/nghuyong/ernie-3.0-base-zh)

---

## Docker 部署

🐳 Docker 镜像地址: `registry.cn-beijing.aliyuncs.com/chatchat/chatchat:0.2.0)`

```shell
docker run -d --gpus all -p 80:8501 registry.cn-beijing.aliyuncs.com/chatchat/chatchat:0.2.0
```

- 该版本镜像大小 `33.9GB`，使用 `v0.2.0`，以 `nvidia/cuda:12.1.1-cudnn8-devel-ubuntu22.04` 为基础镜像
<<<<<<< HEAD
- 该版本内置一个 `embedding` 模型：`m3e-large`，内置 `chatglm2-6b-32k`
=======
- 该版本内置一个 `embedding` 模型：`m3e-large`，内置 `FastChat+chatglm2-6b-32k`
>>>>>>> d2440d36
- 该版本目标为方便一键部署使用，请确保您已经在Linux发行版上安装了NVIDIA驱动程序
- 请注意，您不需要在主机系统上安装CUDA工具包，但需要安装 `NVIDIA Driver` 以及 `NVIDIA Container Toolkit`，请参考[安装指南](https://docs.nvidia.com/datacenter/cloud-native/container-toolkit/latest/install-guide.html)
- 首次拉取和启动均需要一定时间，首次启动时请参照下图使用 `docker logs -f <container id>` 查看日志
- 如遇到启动过程卡在 `Waiting..` 步骤，建议使用 `docker exec -it <container id> bash` 进入 `/logs/` 目录查看对应阶段日志

---

## 开发部署

### 软件需求

本项目已在 Python 3.8.1 - 3.10，CUDA 11.7 环境下完成测试。已在 Windows、ARM 架构的 macOS、Linux 系统中完成测试。

### 1. 开发环境准备

参见 [开发环境准备](docs/INSTALL.md)。

**请注意：** `0.2.0`及更新版本的依赖包与 `0.1.x`版本依赖包可能发生冲突，强烈建议新建环境后重新安装依赖包。

### 2. 下载模型至本地

如需在本地或离线环境下运行本项目，需要首先将项目所需的模型下载至本地，通常开源 LLM 与 Embedding 模型可以从 [HuggingFace](https://huggingface.co/models) 下载。

以本项目中默认使用的 LLM 模型 [THUDM/chatglm2-6b](https://huggingface.co/THUDM/chatglm2-6b) 与 Embedding 模型 [moka-ai/m3e-base](https://huggingface.co/moka-ai/m3e-base) 为例：

下载模型需要先[安装Git LFS](https://docs.github.com/zh/repositories/working-with-files/managing-large-files/installing-git-large-file-storage)，然后运行

```Shell
$ git clone https://huggingface.co/THUDM/chatglm2-6b

$ git clone https://huggingface.co/moka-ai/m3e-base
```

### 3. 设置配置项

复制文件 [configs/model_config.py.example](configs/model_config.py.example) 存储至项目路径下 `./configs` 路径下，并重命名为 `model_config.py`。

在开始执行 Web UI 或命令行交互前，请先检查 `configs/model_config.py` 中的各项模型参数设计是否符合需求：

- 请确认已下载至本地的 LLM 模型本地存储路径写在 `llm_model_dict` 对应模型的 `local_model_path` 属性中，如:

```python
llm_model_dict={
                "chatglm2-6b": {
                        "local_model_path": "/Users/xxx/Downloads/chatglm2-6b",
<<<<<<< HEAD
                        "api_base_url": "http://localhost:8888/v1",  # "name"修改为 FastChat 服务中的"api_base_url"
=======
                        "api_base_url": "http://localhost:8888/v1",  # "name"修改为FastChat服务中的"api_base_url"
>>>>>>> d2440d36
                        "api_key": "EMPTY"
                    },
                }
```

- 请确认已下载至本地的 Embedding 模型本地存储路径写在 `embedding_model_dict` 对应模型位置，如：

```python
embedding_model_dict = {
                        "m3e-base": "/Users/xxx/Downloads/m3e-base",
                       }
```

### 4. 知识库初始化与迁移

当前项目的知识库信息存储在数据库中，在正式运行项目之前请先初始化数据库（我们强烈建议您在执行操作前备份您的知识文件）。

- 如果您是从 `0.1.x` 版本升级过来的用户，针对已建立的知识库，请确认知识库的向量库类型、Embedding 模型 `configs/model_config.py` 中默认设置一致，如无变化只需以下命令将现有知识库信息添加到数据库即可：

  ```shell
  $ python init_database.py
  ```
<<<<<<< HEAD
  
=======
>>>>>>> d2440d36
- 如果您是第一次运行本项目，知识库尚未建立，或者配置文件中的知识库类型、嵌入模型发生变化，需要以下命令初始化或重建知识库：

  ```shell
  $ python init_database.py --recreate-vs
  ```

### 5. 启动 API 服务或 Web UI

#### 5.1 启动 LLM 服务

如需使用开源模型进行本地部署，需首先启动 LLM 服务，启动方式分为三种：

- [基于多进程脚本 llm_api.py 启动 LLM 服务](README.md#5.1.1-基于多进程脚本-llm_api.py-启动-LLM-服务)
- [基于命令行脚本 llm_api_launch.py 启动 LLM 服务](README.md#5.1.2-基于命令行脚本-llm_api_launch.py-启动-LLM-服务)
- [LoRA 加载](README.md#5.1.3-LoRA-加载)

三种方式只需选择一个即可，具体操作方式详见 5.1.1 - 5.1.3。

如果启动在线的API服务（如 OPENAI 的 API 接口），则无需启动 LLM 服务，即 5.1 小节的任何命令均无需启动。

##### 5.1.1 基于多进程脚本 llm_api.py 启动 LLM 服务

在项目根目录下，执行 [server/llm_api.py](server/llm_api.py) 脚本启动 **LLM 模型**服务：

```shell
$ python server/llm_api.py
```

项目支持多卡加载，需在 llm_api.py 中修改 create_model_worker_app 函数中，修改如下三个参数:
```python
gpus=None, 
num_gpus=1, 
max_gpu_memory="20GiB"
```
其中，`gpus` 控制使用的显卡的ID，如果 "0,1"; 

`num_gpus` 控制使用的卡数; 

`max_gpu_memory` 控制每个卡使用的显存容量。

##### 5.1.2 基于命令行脚本 llm_api_launch.py 启动 LLM 服务

在项目根目录下，执行 [server/llm_api_launch.py](server/llm_api.py) 脚本启动 **LLM 模型**服务：

```shell
$ python server/llm_api_launch.py
```

该方式支持启动多个worker，示例启动方式：

```shell
$ python server/llm_api_launch.py --model-path-addresss model1@host1@port1 model2@host2@port2
```

如果要启动多卡加载，示例命令如下：

```shell
$ python server/llm_api_launch.py --gpus 0,1 --num-gpus 2 --max-gpu-memory 10GiB
```

注：以如上方式启动LLM服务会以nohup命令在后台运行 FastChat 服务，如需停止服务，可以运行如下命令：

```shell
$ python server/llm_api_shutdown.py --serve all 
```

亦可单独停止一个 FastChat 服务模块，可选 [`all`, `controller`, `model_worker`, `openai_api_server`]

##### 5.1.3 LoRA 加载

本项目基于 FastChat 加载 LLM 服务，故需以 FastChat 加载 LoRA 路径，即保证路径名称里必须有 peft 这个词，配置文件的名字为 adapter_config.json，peft 路径下包含 model.bin 格式的 LoRA 权重。

示例代码如下：

```shell
<<<<<<< HEAD
PEFT_SHARE_BASE_WEIGHTS=true python3 -m fastchat.serve.multi_model_worker \
=======
PEFT_SHARE_BASE_WEIGHTS=true python3 -m FastChat.serve.multi_model_worker \
>>>>>>> d2440d36
    --model-path /data/chris/peft-llama-dummy-1 \
    --model-names peft-dummy-1 \
    --model-path /data/chris/peft-llama-dummy-2 \
    --model-names peft-dummy-2 \
    --model-path /data/chris/peft-llama-dummy-3 \
    --model-names peft-dummy-3 \
    --num-gpus 2
```

<<<<<<< HEAD
详见 [FastChat 相关 PR](https://github.com/lm-sys/fastchat/pull/1905#issuecomment-1627801216)
=======
详见 [FastChat 相关 PR](https://github.com/lm-sys/FastChat/pull/1905#issuecomment-1627801216)
>>>>>>> d2440d36

#### 5.2 启动 API 服务

本地部署情况下，按照 [5.1 节](README.md#5.1-启动-LLM-服务)**启动 LLM 服务后**，再执行 [server/api.py](server/api.py) 脚本启动 **API** 服务；

在线调用API服务的情况下，直接执执行 [server/api.py](server/api.py) 脚本启动 **API** 服务；

调用命令示例：

```shell
$ python server/api.py
```

启动 API 服务后，可访问 `localhost:7861` 或 `{API 所在服务器 IP}:7861` FastAPI 自动生成的 docs 进行接口查看与测试。

- FastAPI docs 界面

  ![](img/fastapi_docs_020_0.png)

#### 5.3 启动 Web UI 服务

按照 [5.2 节](README.md#5.2-启动-API-服务)**启动 API 服务后**，执行 [webui.py](webui.py) 启动 **Web UI** 服务（默认使用端口 `8501`）

```shell
$ streamlit run webui.py
```

使用 Langchain-Chatchat 主题色启动 **Web UI** 服务（默认使用端口 `8501`）

```shell
$ streamlit run webui.py --theme.base "light" --theme.primaryColor "#165dff" --theme.secondaryBackgroundColor "#f5f5f5" --theme.textColor "#000000"
```

或使用以下命令指定启动 **Web UI** 服务并指定端口号

```shell
$ streamlit run webui.py --server.port 666
```

- Web UI 对话界面：

  ![](img/webui_0813_0.png)

- Web UI 知识库管理页面：

  ![](img/webui_0813_1.png)

---

## 常见问题

参见 [常见问题](docs/FAQ.md)。

---

## 路线图

- [X] Langchain 应用
  - [X] 本地数据接入
    - [X] 接入非结构化文档
      - [X] .md
      - [X] .txt
      - [X] .docx
    - [ ] 结构化数据接入
      - [X] .csv
      - [ ] .xlsx
    - [ ] 分词及召回
      - [ ] 接入不同类型 TextSplitter
      - [ ] 优化依据中文标点符号设计的 ChineseTextSplitter
      - [ ] 重新实现上下文拼接召回
    - [ ] 本地网页接入
    - [ ] SQL 接入
    - [ ] 知识图谱/图数据库接入
  - [X] 搜索引擎接入
    - [X] Bing 搜索
    - [X] DuckDuckGo 搜索
  - [ ] Agent 实现
- [X] LLM 模型接入
<<<<<<< HEAD
  - [X] 支持通过调用 [fastchat](https://github.com/lm-sys/FastChat) api 调用 llm
=======
  - [X] 支持通过调用 [FastChat](https://github.com/lm-sys/FastChat) api 调用 llm
>>>>>>> d2440d36
  - [ ] 支持 ChatGLM API 等 LLM API 的接入
- [X] Embedding 模型接入
  - [X] 支持调用 HuggingFace 中各开源 Emebdding 模型
  - [ ] 支持 OpenAI Embedding API 等 Embedding API 的接入
- [X] 基于 FastAPI 的 API 方式调用
- [X] Web UI
  - [X] 基于 Streamlit 的 Web UI

---

## 项目交流群

<img src="img/qr_code_51.jpg" alt="二维码" width="300" height="300" />

🎉 langchain-ChatGLM 项目微信交流群，如果你也对本项目感兴趣，欢迎加入群聊参与讨论交流。<|MERGE_RESOLUTION|>--- conflicted
+++ resolved
@@ -57,7 +57,7 @@
 
 参见 [版本更新日志](https://github.com/imClumsyPanda/langchain-ChatGLM/releases)。
 
-从 `0.1.x`升级过来的用户请注意，在完成[“开发部署 3 设置配置项”](docs/INSTALL.md)之后，需要将现有知识库迁移到新格式，具体见[知识库初始化与迁移](docs/INSTALL.md#知识库初始化与迁移)。
+从 `0.1.x` 升级过来的用户请注意，需要按照[开发部署](README.md#3.-开发部署)过程操作，将现有知识库迁移到新格式，具体见[知识库初始化与迁移](docs/INSTALL.md#知识库初始化与迁移)。
 
 ### `0.2.0` 版本与 `0.1.x` 版本区别
 
@@ -87,7 +87,7 @@
 - [FreedomIntelligence/phoenix-inst-chat-7b](https://huggingface.co/FreedomIntelligence/phoenix-inst-chat-7b)
 - [h2oai/h2ogpt-gm-oasst1-en-2048-open-llama-7b](https://huggingface.co/h2oai/h2ogpt-gm-oasst1-en-2048-open-llama-7b)
 - [lcw99/polyglot-ko-12.8b-chang-instruct-chat](https://huggingface.co/lcw99/polyglot-ko-12.8b-chang-instruct-chat)
-- [lmsys/FastChat-t5-3b-v1.0](https://huggingface.co/lmsys/FastChat-t5)
+- [lmsys/fastchat-t5-3b-v1.0](https://huggingface.co/lmsys/fastchat-t5)
 - [mosaicml/mpt-7b-chat](https://huggingface.co/mosaicml/mpt-7b-chat)
 - [Neutralzz/BiLLa-7B-SFT](https://huggingface.co/Neutralzz/BiLLa-7B-SFT)
 - [nomic-ai/gpt4all-13b-snoozy](https://huggingface.co/nomic-ai/gpt4all-13b-snoozy)
@@ -144,11 +144,7 @@
 ```
 
 - 该版本镜像大小 `33.9GB`，使用 `v0.2.0`，以 `nvidia/cuda:12.1.1-cudnn8-devel-ubuntu22.04` 为基础镜像
-<<<<<<< HEAD
 - 该版本内置一个 `embedding` 模型：`m3e-large`，内置 `chatglm2-6b-32k`
-=======
-- 该版本内置一个 `embedding` 模型：`m3e-large`，内置 `FastChat+chatglm2-6b-32k`
->>>>>>> d2440d36
 - 该版本目标为方便一键部署使用，请确保您已经在Linux发行版上安装了NVIDIA驱动程序
 - 请注意，您不需要在主机系统上安装CUDA工具包，但需要安装 `NVIDIA Driver` 以及 `NVIDIA Container Toolkit`，请参考[安装指南](https://docs.nvidia.com/datacenter/cloud-native/container-toolkit/latest/install-guide.html)
 - 首次拉取和启动均需要一定时间，首次启动时请参照下图使用 `docker logs -f <container id>` 查看日志
@@ -166,7 +162,7 @@
 
 参见 [开发环境准备](docs/INSTALL.md)。
 
-**请注意：** `0.2.0`及更新版本的依赖包与 `0.1.x`版本依赖包可能发生冲突，强烈建议新建环境后重新安装依赖包。
+**请注意：** `0.2.0` 及更新版本的依赖包与 `0.1.x` 版本依赖包可能发生冲突，强烈建议新建环境后重新安装依赖包。
 
 ### 2. 下载模型至本地
 
@@ -194,11 +190,7 @@
 llm_model_dict={
                 "chatglm2-6b": {
                         "local_model_path": "/Users/xxx/Downloads/chatglm2-6b",
-<<<<<<< HEAD
                         "api_base_url": "http://localhost:8888/v1",  # "name"修改为 FastChat 服务中的"api_base_url"
-=======
-                        "api_base_url": "http://localhost:8888/v1",  # "name"修改为FastChat服务中的"api_base_url"
->>>>>>> d2440d36
                         "api_key": "EMPTY"
                     },
                 }
@@ -221,10 +213,7 @@
   ```shell
   $ python init_database.py
   ```
-<<<<<<< HEAD
   
-=======
->>>>>>> d2440d36
 - 如果您是第一次运行本项目，知识库尚未建立，或者配置文件中的知识库类型、嵌入模型发生变化，需要以下命令初始化或重建知识库：
 
   ```shell
@@ -300,11 +289,7 @@
 示例代码如下：
 
 ```shell
-<<<<<<< HEAD
 PEFT_SHARE_BASE_WEIGHTS=true python3 -m fastchat.serve.multi_model_worker \
-=======
-PEFT_SHARE_BASE_WEIGHTS=true python3 -m FastChat.serve.multi_model_worker \
->>>>>>> d2440d36
     --model-path /data/chris/peft-llama-dummy-1 \
     --model-names peft-dummy-1 \
     --model-path /data/chris/peft-llama-dummy-2 \
@@ -314,11 +299,7 @@
     --num-gpus 2
 ```
 
-<<<<<<< HEAD
 详见 [FastChat 相关 PR](https://github.com/lm-sys/fastchat/pull/1905#issuecomment-1627801216)
-=======
-详见 [FastChat 相关 PR](https://github.com/lm-sys/FastChat/pull/1905#issuecomment-1627801216)
->>>>>>> d2440d36
 
 #### 5.2 启动 API 服务
 
@@ -397,11 +378,7 @@
     - [X] DuckDuckGo 搜索
   - [ ] Agent 实现
 - [X] LLM 模型接入
-<<<<<<< HEAD
-  - [X] 支持通过调用 [fastchat](https://github.com/lm-sys/FastChat) api 调用 llm
-=======
-  - [X] 支持通过调用 [FastChat](https://github.com/lm-sys/FastChat) api 调用 llm
->>>>>>> d2440d36
+  - [X] 支持通过调用 [FastChat](https://github.com/lm-sys/fastchat) api 调用 llm
   - [ ] 支持 ChatGLM API 等 LLM API 的接入
 - [X] Embedding 模型接入
   - [X] 支持调用 HuggingFace 中各开源 Emebdding 模型
