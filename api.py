import argparse
import json
import os
import shutil
from typing import List, Optional
import urllib
import asyncio
import nltk
import pydantic
import uvicorn
from fastapi import Body, FastAPI, File, Form, Query, UploadFile, WebSocket
from fastapi.middleware.cors import CORSMiddleware
from pydantic import BaseModel
from typing_extensions import Annotated
from starlette.responses import RedirectResponse

from chains.local_doc_qa import LocalDocQA
from configs.model_config import (KB_ROOT_PATH, EMBEDDING_DEVICE,
                                  EMBEDDING_MODEL, NLTK_DATA_PATH,
                                  VECTOR_SEARCH_TOP_K, LLM_HISTORY_LEN, OPEN_CROSS_DOMAIN)
import models.shared as shared
from models.loader.args import parser
from models.loader import LoaderCheckPoint

nltk.data.path = [NLTK_DATA_PATH] + nltk.data.path


class BaseResponse(BaseModel):
    code: int = pydantic.Field(200, description="HTTP status code")
    msg: str = pydantic.Field("success", description="HTTP status message")

    class Config:
        schema_extra = {
            "example": {
                "code": 200,
                "msg": "success",
            }
        }


class ListDocsResponse(BaseResponse):
    data: List[str] = pydantic.Field(..., description="List of document names")

    class Config:
        schema_extra = {
            "example": {
                "code": 200,
                "msg": "success",
                "data": ["doc1.docx", "doc2.pdf", "doc3.txt"],
            }
        }


class ChatMessage(BaseModel):
    question: str = pydantic.Field(..., description="Question text")
    response: str = pydantic.Field(..., description="Response text")
    history: List[List[str]] = pydantic.Field(..., description="History text")
    source_documents: List[str] = pydantic.Field(
        ..., description="List of source documents and their scores"
    )

    class Config:
        schema_extra = {
            "example": {
                "question": "工伤保险如何办理？",
                "response": "根据已知信息，可以总结如下：\n\n1. 参保单位为员工缴纳工伤保险费，以保障员工在发生工伤时能够获得相应的待遇。\n2. 不同地区的工伤保险缴费规定可能有所不同，需要向当地社保部门咨询以了解具体的缴费标准和规定。\n3. 工伤从业人员及其近亲属需要申请工伤认定，确认享受的待遇资格，并按时缴纳工伤保险费。\n4. 工伤保险待遇包括工伤医疗、康复、辅助器具配置费用、伤残待遇、工亡待遇、一次性工亡补助金等。\n5. 工伤保险待遇领取资格认证包括长期待遇领取人员认证和一次性待遇领取人员认证。\n6. 工伤保险基金支付的待遇项目包括工伤医疗待遇、康复待遇、辅助器具配置费用、一次性工亡补助金、丧葬补助金等。",
                "history": [
                    [
                        "工伤保险是什么？",
                        "工伤保险是指用人单位按照国家规定，为本单位的职工和用人单位的其他人员，缴纳工伤保险费，由保险机构按照国家规定的标准，给予工伤保险待遇的社会保险制度。",
                    ]
                ],
                "source_documents": [
                    "出处 [1] 广州市单位从业的特定人员参加工伤保险办事指引.docx：\n\n\t( 一)  从业单位  (组织)  按“自愿参保”原则，  为未建 立劳动关系的特定从业人员单项参加工伤保险 、缴纳工伤保 险费。",
                    "出处 [2] ...",
                    "出处 [3] ...",
                ],
            }
        }


def get_kb_path(local_doc_id: str):
    return os.path.join(KB_ROOT_PATH, local_doc_id)


def get_doc_path(local_doc_id: str):
    return os.path.join(get_kb_path(local_doc_id), "content")


def get_vs_path(local_doc_id: str):
    return os.path.join(get_kb_path(local_doc_id), "vector_store")


def get_file_path(local_doc_id: str, doc_name: str):
    return os.path.join(get_doc_path(local_doc_id), doc_name)


def validate_kb_name(knowledge_base_id: str) -> bool:
    # 检查是否包含预期外的字符或路径攻击关键字
    if "../" in knowledge_base_id:
        return False
    return True


async def upload_file(
        file: UploadFile = File(description="A single binary file"),
        knowledge_base_id: str = Form(..., description="Knowledge Base Name", example="kb1"),
):
    if not validate_kb_name(knowledge_base_id):
        return BaseResponse(code=403, msg="Don't attack me", data=[])

    saved_path = get_doc_path(knowledge_base_id)
    if not os.path.exists(saved_path):
        os.makedirs(saved_path)

    file_content = await file.read()  # 读取上传文件的内容

    file_path = os.path.join(saved_path, file.filename)
    if os.path.exists(file_path) and os.path.getsize(file_path) == len(file_content):
        file_status = f"文件 {file.filename} 已存在。"
        return BaseResponse(code=200, msg=file_status)

    with open(file_path, "wb") as f:
        f.write(file_content)

    vs_path = get_vs_path(knowledge_base_id)
    vs_path, loaded_files = local_doc_qa.init_knowledge_vector_store([file_path], vs_path)
    if len(loaded_files) > 0:
        file_status = f"文件 {file.filename} 已上传至新的知识库，并已加载知识库，请开始提问。"
        return BaseResponse(code=200, msg=file_status)
    else:
        file_status = "文件上传失败，请重新上传"
        return BaseResponse(code=500, msg=file_status)


async def upload_files(
        files: Annotated[
            List[UploadFile], File(description="Multiple files as UploadFile")
        ],
        knowledge_base_id: str = Form(..., description="Knowledge Base Name", example="kb1"),
):
    if not validate_kb_name(knowledge_base_id):
        return BaseResponse(code=403, msg="Don't attack me", data=[])

    saved_path = get_doc_path(knowledge_base_id)
    if not os.path.exists(saved_path):
        os.makedirs(saved_path)
    filelist = []
    for file in files:
        file_content = ''
        file_path = os.path.join(saved_path, file.filename)
        file_content = await file.read()
        if os.path.exists(file_path) and os.path.getsize(file_path) == len(file_content):
            continue
        with open(file_path, "wb") as f:
            f.write(file_content)
        filelist.append(file_path)
    if filelist:
        vs_path = get_vs_path(knowledge_base_id)
        vs_path, loaded_files = local_doc_qa.init_knowledge_vector_store(filelist, vs_path)
        if len(loaded_files):
            file_status = f"documents {', '.join([os.path.split(i)[-1] for i in loaded_files])} upload success"
            return BaseResponse(code=200, msg=file_status)
    file_status = f"documents {', '.join([os.path.split(i)[-1] for i in loaded_files])} upload fail"
    return BaseResponse(code=500, msg=file_status)


async def list_kbs():
    # Get List of Knowledge Base
    if not os.path.exists(KB_ROOT_PATH):
        all_doc_ids = []
    else:
        all_doc_ids = [
            folder
            for folder in os.listdir(KB_ROOT_PATH)
            if os.path.isdir(os.path.join(KB_ROOT_PATH, folder))
               and os.path.exists(os.path.join(KB_ROOT_PATH, folder, "vector_store", "index.faiss"))
        ]

    return ListDocsResponse(data=all_doc_ids)


async def list_docs(
        knowledge_base_id: str = Query(..., description="Knowledge Base Name", example="kb1")
):
    if not validate_kb_name(knowledge_base_id):
        return ListDocsResponse(code=403, msg="Don't attack me", data=[])

    knowledge_base_id = urllib.parse.unquote(knowledge_base_id)
    kb_path = get_kb_path(knowledge_base_id)
    local_doc_folder = get_doc_path(knowledge_base_id)
    if not os.path.exists(kb_path):
        return ListDocsResponse(code=404, msg=f"Knowledge base {knowledge_base_id} not found", data=[])
    if not os.path.exists(local_doc_folder):
        all_doc_names = []
    else:
        all_doc_names = [
            doc
            for doc in os.listdir(local_doc_folder)
            if os.path.isfile(os.path.join(local_doc_folder, doc))
        ]
    return ListDocsResponse(data=all_doc_names)


async def delete_kb(
        knowledge_base_id: str = Query(...,
                                       description="Knowledge Base Name",
                                       example="kb1"),
):
    if not validate_kb_name(knowledge_base_id):
        return BaseResponse(code=403, msg="Don't attack me")

    # TODO: 确认是否支持批量删除知识库
    knowledge_base_id = urllib.parse.unquote(knowledge_base_id)
    kb_path = get_kb_path(knowledge_base_id)
    if not os.path.exists(kb_path):
        return BaseResponse(code=404, msg=f"Knowledge base {knowledge_base_id} not found")
    shutil.rmtree(kb_path)
    return BaseResponse(code=200, msg=f"Knowledge Base {knowledge_base_id} delete success")


async def delete_doc(
        knowledge_base_id: str = Query(...,
                                       description="Knowledge Base Name",
                                       example="kb1"),
        doc_name: str = Query(
            ..., description="doc name", example="doc_name_1.pdf"
        ),
):
    if not validate_kb_name(knowledge_base_id):
        return BaseResponse(code=403, msg="Don't attack me")

    knowledge_base_id = urllib.parse.unquote(knowledge_base_id)
    if not os.path.exists(get_kb_path(knowledge_base_id)):
        return BaseResponse(code=404, msg=f"Knowledge base {knowledge_base_id} not found")
    doc_path = get_file_path(knowledge_base_id, doc_name)
    if os.path.exists(doc_path):
        os.remove(doc_path)
        remain_docs = await list_docs(knowledge_base_id)
        if len(remain_docs.data) == 0:
            shutil.rmtree(get_kb_path(knowledge_base_id), ignore_errors=True)
            return BaseResponse(code=200, msg=f"document {doc_name} delete success")
        else:
            status = local_doc_qa.delete_file_from_vector_store(doc_path, get_vs_path(knowledge_base_id))
            if "success" in status:
                return BaseResponse(code=200, msg=f"document {doc_name} delete success")
            else:
                return BaseResponse(code=500, msg=f"document {doc_name} delete fail")
    else:
        return BaseResponse(code=404, msg=f"document {doc_name} not found")


async def update_doc(
        knowledge_base_id: str = Query(...,
                                       description="知识库名",
                                       example="kb1"),
        old_doc: str = Query(
            ..., description="待删除文件名，已存储在知识库中", example="doc_name_1.pdf"
        ),
        new_doc: UploadFile = File(description="待上传文件"),
):
    if not validate_kb_name(knowledge_base_id):
        return BaseResponse(code=403, msg="Don't attack me")

    knowledge_base_id = urllib.parse.unquote(knowledge_base_id)
    if not os.path.exists(get_kb_path(knowledge_base_id)):
        return BaseResponse(code=404, msg=f"Knowledge base {knowledge_base_id} not found")
    doc_path = get_file_path(knowledge_base_id, old_doc)
    if not os.path.exists(doc_path):
        return BaseResponse(code=404, msg=f"document {old_doc} not found")
    else:
        os.remove(doc_path)
        delete_status = local_doc_qa.delete_file_from_vector_store(doc_path, get_vs_path(knowledge_base_id))
        if "fail" in delete_status:
            return BaseResponse(code=500, msg=f"document {old_doc} delete failed")
        else:
            saved_path = get_doc_path(knowledge_base_id)
            if not os.path.exists(saved_path):
                os.makedirs(saved_path)

            file_content = await new_doc.read()  # 读取上传文件的内容

            file_path = os.path.join(saved_path, new_doc.filename)
            if os.path.exists(file_path) and os.path.getsize(file_path) == len(file_content):
                file_status = f"document {new_doc.filename} already exists"
                return BaseResponse(code=200, msg=file_status)

            with open(file_path, "wb") as f:
                f.write(file_content)

            vs_path = get_vs_path(knowledge_base_id)
            vs_path, loaded_files = local_doc_qa.init_knowledge_vector_store([file_path], vs_path)
            if len(loaded_files) > 0:
                file_status = f"document {old_doc} delete and document {new_doc.filename} upload success"
                return BaseResponse(code=200, msg=file_status)
            else:
                file_status = f"document {old_doc} success but document {new_doc.filename} upload fail"
                return BaseResponse(code=500, msg=file_status)



async def local_doc_chat(
        knowledge_base_id: str = Body(..., description="Knowledge Base Name", example="kb1"),
        question: str = Body(..., description="Question", example="工伤保险是什么？"),
        history: List[List[str]] = Body(
            [],
            description="History of previous questions and answers",
            example=[
                [
                    "工伤保险是什么？",
                    "工伤保险是指用人单位按照国家规定，为本单位的职工和用人单位的其他人员，缴纳工伤保险费，由保险机构按照国家规定的标准，给予工伤保险待遇的社会保险制度。",
                ]
            ],
        ),
):
    vs_path = get_vs_path(knowledge_base_id)
    if not os.path.exists(vs_path):
        # return BaseResponse(code=404, msg=f"Knowledge base {knowledge_base_id} not found")
        return ChatMessage(
            question=question,
            response=f"Knowledge base {knowledge_base_id} not found",
            history=history,
            source_documents=[],
        )
    else:
        for resp, history in local_doc_qa.get_knowledge_based_answer(
                query=question, vs_path=vs_path, chat_history=history, streaming=True
        ):
            pass
        source_documents = [
            f"""出处 [{inum + 1}] {os.path.split(doc.metadata['source'])[-1]}：\n\n{doc.page_content}\n\n"""
            f"""相关度：{doc.metadata['score']}\n\n"""
            for inum, doc in enumerate(resp["source_documents"])
        ]

        return ChatMessage(
            question=question,
            response=resp["result"],
            history=history,
            source_documents=source_documents,
        )


async def bing_search_chat(
        question: str = Body(..., description="Question", example="工伤保险是什么？"),
        history: Optional[List[List[str]]] = Body(
            [],
            description="History of previous questions and answers",
            example=[
                [
                    "工伤保险是什么？",
                    "工伤保险是指用人单位按照国家规定，为本单位的职工和用人单位的其他人员，缴纳工伤保险费，由保险机构按照国家规定的标准，给予工伤保险待遇的社会保险制度。",
                ]
            ],
        ),
):
    for resp, history in local_doc_qa.get_search_result_based_answer(
            query=question, chat_history=history, streaming=True
    ):
        pass
    source_documents = [
        f"""出处 [{inum + 1}] [{doc.metadata["source"]}]({doc.metadata["source"]}) \n\n{doc.page_content}\n\n"""
        for inum, doc in enumerate(resp["source_documents"])
    ]

    return ChatMessage(
        question=question,
        response=resp["result"],
        history=history,
        source_documents=source_documents,
    )


async def chat(
        question: str = Body(..., description="Question", example="工伤保险是什么？"),
        history: List[List[str]] = Body(
            [],
            description="History of previous questions and answers",
            example=[
                [
                    "工伤保险是什么？",
                    "工伤保险是指用人单位按照国家规定，为本单位的职工和用人单位的其他人员，缴纳工伤保险费，由保险机构按照国家规定的标准，给予工伤保险待遇的社会保险制度。",
                ]
            ],
        ),
):
    for answer_result in local_doc_qa.llm.generatorAnswer(prompt=question, history=history,
                                                          streaming=True):
        resp = answer_result.llm_output["answer"]
        history = answer_result.history
        pass

    return ChatMessage(
        question=question,
        response=resp,
        history=history,
        source_documents=[],
    )


async def stream_chat(websocket: WebSocket):
    await websocket.accept()
    turn = 1
    while True:
        input_json = await websocket.receive_json()
        question, history, knowledge_base_id = input_json["question"], input_json["history"], input_json[
            "knowledge_base_id"]
        vs_path = get_vs_path(knowledge_base_id)

        if not os.path.exists(vs_path):
            await websocket.send_json({"error": f"Knowledge base {knowledge_base_id} not found"})
            await websocket.close()
            return

        await websocket.send_json({"question": question, "turn": turn, "flag": "start"})

        last_print_len = 0
        for resp, history in local_doc_qa.get_knowledge_based_answer(
                query=question, vs_path=vs_path, chat_history=history, streaming=True
        ):
            await asyncio.sleep(0)
            await websocket.send_text(resp["result"][last_print_len:])
            last_print_len = len(resp["result"])

        source_documents = [
            f"""出处 [{inum + 1}] {os.path.split(doc.metadata['source'])[-1]}：\n\n{doc.page_content}\n\n"""
            f"""相关度：{doc.metadata['score']}\n\n"""
            for inum, doc in enumerate(resp["source_documents"])
        ]

        await websocket.send_text(
            json.dumps(
                {
                    "question": question,
                    "turn": turn,
                    "flag": "end",
                    "sources_documents": source_documents,
                },
                ensure_ascii=False,
            )
        )
        turn += 1

async def stream_chat_bing(websocket: WebSocket):
    """
    基于bing搜索的流式问答
    """
    await websocket.accept()
    turn = 1
    while True:
        input_json = await websocket.receive_json()
        question, history = input_json["question"], input_json["history"]

        await websocket.send_json({"question": question, "turn": turn, "flag": "start"})

        last_print_len = 0
        for resp, history in local_doc_qa.get_search_result_based_answer(question, chat_history=history, streaming=True):
            await websocket.send_text(resp["result"][last_print_len:])
            last_print_len = len(resp["result"])

        source_documents = [
            f"""出处 [{inum + 1}] {os.path.split(doc.metadata['source'])[-1]}：\n\n{doc.page_content}\n\n"""
            f"""相关度：{doc.metadata['score']}\n\n"""
            for inum, doc in enumerate(resp["source_documents"])
        ]

        await websocket.send_text(
            json.dumps(
                {
                    "question": question,
                    "turn": turn,
                    "flag": "end",
                    "sources_documents": source_documents,
                },
                ensure_ascii=False,
            )
        )
        turn += 1

async def document():
    return RedirectResponse(url="/docs")


def api_start(host, port, **kwargs):
    global app
    global local_doc_qa

    llm_model_ins = shared.loaderLLM()
    llm_model_ins.set_history_len(LLM_HISTORY_LEN)

    app = FastAPI()
    # Add CORS middleware to allow all origins
    # 在config.py中设置OPEN_DOMAIN=True，允许跨域
    # set OPEN_DOMAIN=True in config.py to allow cross-domain
    if OPEN_CROSS_DOMAIN:
        app.add_middleware(
            CORSMiddleware,
            allow_origins=["*"],
            allow_credentials=True,
            allow_methods=["*"],
            allow_headers=["*"],
        )
    # 修改了stream_chat的接口，直接通过ws://localhost:7861/local_doc_qa/stream_chat建立连接，在请求体中选择knowledge_base_id
    app.websocket("/local_doc_qa/stream_chat")(stream_chat)

    app.get("/", response_model=BaseResponse, summary="swagger 文档")(document)

    # 增加基于bing搜索的流式问答
    # 需要说明的是，如果想测试websocket的流式问答，需要使用支持websocket的测试工具，如postman,insomnia
    # 强烈推荐开源的insomnia
    # 在测试时选择new websocket request,并将url的协议改为ws,如ws://localhost:7861/local_doc_qa/stream_chat_bing
    app.websocket("/local_doc_qa/stream_chat_bing")(stream_chat_bing)
<<<<<<< HEAD

    app.post("/chat", response_model=ChatMessage)(chat)
=======
>>>>>>> 3a6a6fa8

    app.post("/chat", response_model=ChatMessage, summary="与模型对话")(chat)

    app.post("/local_doc_qa/upload_file", response_model=BaseResponse, summary="上传文件到知识库")(upload_file)
    app.post("/local_doc_qa/upload_files", response_model=BaseResponse, summary="批量上传文件到知识库")(upload_files)
    app.post("/local_doc_qa/local_doc_chat", response_model=ChatMessage, summary="与知识库对话")(local_doc_chat)
    app.post("/local_doc_qa/bing_search_chat", response_model=ChatMessage, summary="与必应搜索对话")(bing_search_chat)
    app.get("/local_doc_qa/list_knowledge_base", response_model=ListDocsResponse, summary="获取知识库列表")(list_kbs)
    app.get("/local_doc_qa/list_files", response_model=ListDocsResponse, summary="获取知识库内的文件列表")(list_docs)
    app.delete("/local_doc_qa/delete_knowledge_base", response_model=BaseResponse, summary="删除知识库")(delete_kb)
    app.delete("/local_doc_qa/delete_file", response_model=BaseResponse, summary="删除知识库内的文件")(delete_doc)
    app.post("/local_doc_qa/update_file", response_model=BaseResponse, summary="上传文件到知识库，并删除另一个文件")(update_doc)

    local_doc_qa = LocalDocQA()
    local_doc_qa.init_cfg(
        llm_model=llm_model_ins,
        embedding_model=EMBEDDING_MODEL,
        embedding_device=EMBEDDING_DEVICE,
        top_k=VECTOR_SEARCH_TOP_K,
    )
    if kwargs.get("ssl_keyfile") and kwargs.get("ssl_certfile"):
        uvicorn.run(app, host=host, port=port, ssl_keyfile=kwargs.get("ssl_keyfile"),
                    ssl_certfile=kwargs.get("ssl_certfile"))
    else:
        uvicorn.run(app, host=host, port=port)


if __name__ == "__main__":
    parser.add_argument("--host", type=str, default="0.0.0.0")
    parser.add_argument("--port", type=int, default=7861)
    parser.add_argument("--ssl_keyfile", type=str)
    parser.add_argument("--ssl_certfile", type=str)
    # 初始化消息
    args = None
    args = parser.parse_args()
    args_dict = vars(args)
    shared.loaderCheckPoint = LoaderCheckPoint(args_dict)
    api_start(args.host, args.port, ssl_keyfile=args.ssl_keyfile, ssl_certfile=args.ssl_certfile)<|MERGE_RESOLUTION|>--- conflicted
+++ resolved
@@ -510,11 +510,6 @@
     # 强烈推荐开源的insomnia
     # 在测试时选择new websocket request,并将url的协议改为ws,如ws://localhost:7861/local_doc_qa/stream_chat_bing
     app.websocket("/local_doc_qa/stream_chat_bing")(stream_chat_bing)
-<<<<<<< HEAD
-
-    app.post("/chat", response_model=ChatMessage)(chat)
-=======
->>>>>>> 3a6a6fa8
 
     app.post("/chat", response_model=ChatMessage, summary="与模型对话")(chat)
 
