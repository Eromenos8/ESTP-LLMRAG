import torch.cuda
import torch.backends
import os
import logging
import uuid

LOG_FORMAT = "%(levelname) -5s %(asctime)s" "-1d: %(message)s"
logger = logging.getLogger()
logger.setLevel(logging.INFO)
logging.basicConfig(format=LOG_FORMAT)

# 在以下字典中修改属性值，以指定本地embedding模型存储位置
# 如将 "text2vec": "GanymedeNil/text2vec-large-chinese" 修改为 "text2vec": "User/Downloads/text2vec-large-chinese"
# 此处请写绝对路径
embedding_model_dict = {
    "ernie-tiny": "nghuyong/ernie-3.0-nano-zh",
    "ernie-base": "nghuyong/ernie-3.0-base-zh",
    "text2vec-base": "shibing624/text2vec-base-chinese",
    "text2vec": "GanymedeNil/text2vec-large-chinese",
    "m3e-small": "moka-ai/m3e-small",
    "m3e-base": "moka-ai/m3e-base",
}

# Embedding model name
EMBEDDING_MODEL = "text2vec"

# Embedding running device
EMBEDDING_DEVICE = "cuda" if torch.cuda.is_available() else "mps" if torch.backends.mps.is_available() else "cpu"

# supported LLM models
# llm_model_dict 处理了loader的一些预设行为，如加载位置，模型名称，模型处理器实例
# 在以下字典中修改属性值，以指定本地 LLM 模型存储位置
# 如将 "chatglm-6b" 的 "local_model_path" 由 None 修改为 "User/Downloads/chatglm-6b"
# 此处请写绝对路径,且路径中必须包含repo-id的模型名称，因为FastChat是以模型名匹配的
llm_model_dict = {
    "chatglm-6b-int4-qe": {
        "name": "chatglm-6b-int4-qe",
        "pretrained_model_name": "THUDM/chatglm-6b-int4-qe",
        "local_model_path": None,
        "provides": "ChatGLMLLMChain"
    },
    "chatglm-6b-int4": {
        "name": "chatglm-6b-int4",
        "pretrained_model_name": "THUDM/chatglm-6b-int4",
        "local_model_path": None,
        "provides": "ChatGLMLLMChain"
    },
    "chatglm-6b-int8": {
        "name": "chatglm-6b-int8",
        "pretrained_model_name": "THUDM/chatglm-6b-int8",
        "local_model_path": None,
        "provides": "ChatGLMLLMChain"
    },
    "chatglm-6b": {
        "name": "chatglm-6b",
        "pretrained_model_name": "THUDM/chatglm-6b",
        "local_model_path": None,
        "provides": "ChatGLMLLMChain"
    },
    "chatglm2-6b": {
        "name": "chatglm2-6b",
        "pretrained_model_name": "THUDM/chatglm2-6b",
        "local_model_path": None,
        "provides": "ChatGLMLLMChain"
    },
    "chatglm2-6b-int4": {
        "name": "chatglm2-6b-int4",
        "pretrained_model_name": "THUDM/chatglm2-6b-int4",
        "local_model_path": None,
        "provides": "ChatGLMLLMChain"
    },
    "chatglm2-6b-int8": {
        "name": "chatglm2-6b-int8",
        "pretrained_model_name": "THUDM/chatglm2-6b-int8",
        "local_model_path": None,
        "provides": "ChatGLMLLMChain"
    },
    "chatyuan": {
        "name": "chatyuan",
        "pretrained_model_name": "ClueAI/ChatYuan-large-v2",
        "local_model_path": None,
        "provides": "MOSSLLMChain"
    },
    "moss": {
        "name": "moss",
        "pretrained_model_name": "fnlp/moss-moon-003-sft",
        "local_model_path": None,
        "provides": "MOSSLLMChain"
    },
    "moss-int4": {
        "name": "moss",
        "pretrained_model_name": "fnlp/moss-moon-003-sft-int4",
        "local_model_path": None,
        "provides": "MOSSLLM"
    },
    "vicuna-13b-hf": {
        "name": "vicuna-13b-hf",
        "pretrained_model_name": "vicuna-13b-hf",
        "local_model_path": None,
        "provides": "LLamaLLMChain"
    },
    "vicuna-7b-hf": {
        "name": "vicuna-13b-hf",
        "pretrained_model_name": "vicuna-13b-hf",
        "local_model_path": None,
        "provides": "LLamaLLMChain"
    },
    # 直接调用返回requests.exceptions.ConnectionError错误，需要通过huggingface_hub包里的snapshot_download函数
    # 下载模型，如果snapshot_download还是返回网络错误，多试几次，一般是可以的，
    # 如果仍然不行，则应该是网络加了防火墙(在服务器上这种情况比较常见)，基本只能从别的设备上下载，
    # 然后转移到目标设备了.
    "bloomz-7b1": {
        "name": "bloomz-7b1",
        "pretrained_model_name": "bigscience/bloomz-7b1",
        "local_model_path": None,
        "provides": "MOSSLLMChain"

    },
    # 实测加载bigscience/bloom-3b需要170秒左右，暂不清楚为什么这么慢
    # 应与它要加载专有token有关
    "bloom-3b": {
        "name": "bloom-3b",
        "pretrained_model_name": "bigscience/bloom-3b",
        "local_model_path": None,
        "provides": "MOSSLLMChain"

    },
    "baichuan-7b": {
        "name": "baichuan-7b",
        "pretrained_model_name": "baichuan-inc/baichuan-7B",
        "local_model_path": None,
        "provides": "MOSSLLMChain"
    },
    # llama-cpp模型的兼容性问题参考https://github.com/abetlen/llama-cpp-python/issues/204
    "ggml-vicuna-13b-1.1-q5": {
        "name": "ggml-vicuna-13b-1.1-q5",
        "pretrained_model_name": "lmsys/vicuna-13b-delta-v1.1",
        # 这里需要下载好模型的路径,如果下载模型是默认路径则它会下载到用户工作区的
        # /.cache/huggingface/hub/models--vicuna--ggml-vicuna-13b-1.1/
        # 还有就是由于本项目加载模型的方式设置的比较严格，下载完成后仍需手动修改模型的文件名
        # 将其设置为与Huggface Hub一致的文件名
        # 此外不同时期的ggml格式并不兼容，因此不同时期的ggml需要安装不同的llama-cpp-python库，且实测pip install 不好使
        # 需要手动从https://github.com/abetlen/llama-cpp-python/releases/tag/下载对应的wheel安装
        # 实测v0.1.63与本模型的vicuna/ggml-vicuna-13b-1.1/ggml-vic13b-q5_1.bin可以兼容
        "local_model_path": f'''{"/".join(os.path.abspath(__file__).split("/")[:3])}/.cache/huggingface/hub/models--vicuna--ggml-vicuna-13b-1.1/blobs/''',
        "provides": "LLamaLLMChain"
    },

    # 通过 fastchat 调用的模型请参考如下格式
    "fastchat-chatglm-6b": {
        "name": "chatglm-6b",  # "name"修改为fastchat服务中的"model_name"
        "pretrained_model_name": "chatglm-6b",
        "local_model_path": None,
        "provides": "FastChatOpenAILLMChain",  # 使用fastchat api时，需保证"provides"为"FastChatOpenAILLMChain"
        "api_base_url": "http://localhost:8000/v1",  # "name"修改为fastchat服务中的"api_base_url"
        "api_key": "EMPTY"
    },
        # 通过 fastchat 调用的模型请参考如下格式
    "fastchat-chatglm-6b-int4": {
        "name": "chatglm-6b-int4",  # "name"修改为fastchat服务中的"model_name"
        "pretrained_model_name": "chatglm-6b-int4",
        "local_model_path": None,
        "provides": "FastChatOpenAILLMChain",  # 使用fastchat api时，需保证"provides"为"FastChatOpenAILLMChain"
        "api_base_url": "http://localhost:8001/v1",  # "name"修改为fastchat服务中的"api_base_url"
        "api_key": "EMPTY"
    },
    "fastchat-chatglm2-6b": {
        "name": "chatglm2-6b",  # "name"修改为fastchat服务中的"model_name"
        "pretrained_model_name": "chatglm2-6b",
        "local_model_path": None,
        "provides": "FastChatOpenAILLMChain",  # 使用fastchat api时，需保证"provides"为"FastChatOpenAILLMChain"
        "api_base_url": "http://localhost:8000/v1"  # "name"修改为fastchat服务中的"api_base_url"
    },

    # 通过 fastchat 调用的模型请参考如下格式
    "fastchat-vicuna-13b-hf": {
        "name": "vicuna-13b-hf",  # "name"修改为fastchat服务中的"model_name"
        "pretrained_model_name": "vicuna-13b-hf",
        "local_model_path": None,
        "provides": "FastChatOpenAILLMChain",  # 使用fastchat api时，需保证"provides"为"FastChatOpenAILLMChain"
        "api_base_url": "http://localhost:8000/v1",  # "name"修改为fastchat服务中的"api_base_url"
        "api_key": "EMPTY"
    },
    # 调用chatgpt时如果报出： urllib3.exceptions.MaxRetryError: HTTPSConnectionPool(host='api.openai.com', port=443):
    #  Max retries exceeded with url: /v1/chat/completions
    # 则需要将urllib3版本修改为1.25.11
    # 如果依然报urllib3.exceptions.MaxRetryError: HTTPSConnectionPool，则将https改为http
    # 参考https://zhuanlan.zhihu.com/p/350015032

    # 如果报出：raise NewConnectionError(
    # urllib3.exceptions.NewConnectionError: <urllib3.connection.HTTPSConnection object at 0x000001FE4BDB85E0>:
    # Failed to establish a new connection: [WinError 10060]
    # 则是因为内地和香港的IP都被OPENAI封了，需要切换为日本、新加坡等地
    "openai-chatgpt-3.5": {
        "name": "gpt-3.5-turbo",
        "pretrained_model_name": "gpt-3.5-turbo",
        "provides": "FastChatOpenAILLMChain",
        "local_model_path": None,
        "api_base_url": "https://api.openapi.com/v1",
        "api_key": ""
    },

}

# LLM 名称
LLM_MODEL = "chatglm-6b"
# 量化加载8bit 模型
LOAD_IN_8BIT = False
# Load the model with bfloat16 precision. Requires NVIDIA Ampere GPU.
BF16 = False
# 本地lora存放的位置
LORA_DIR = "loras/"

# LORA的名称，如有请指定为列表

LORA_NAME = ""
USE_LORA = True if LORA_NAME else False

# LLM streaming reponse
STREAMING = True

# Use p-tuning-v2 PrefixEncoder
USE_PTUNING_V2 = False
<<<<<<< HEAD
PTUNING_DIR='./ptuing-v2'
<<<<<<< HEAD
=======

>>>>>>> f68d347c25b4bdd07f293c65a6e44a673a11f614
=======
PTUNING_DIR='./ptuning-v2'
>>>>>>> cd91290b
# LLM running device
LLM_DEVICE = "cuda" if torch.cuda.is_available() else "mps" if torch.backends.mps.is_available() else "cpu"

# 知识库默认存储路径
KB_ROOT_PATH = os.path.join(os.path.dirname(os.path.dirname(__file__)), "knowledge_base")

# 基于上下文的prompt模版，请务必保留"{question}"和"{context}"
PROMPT_TEMPLATE = """已知信息：
{context} 

根据上述已知信息，简洁和专业的来回答用户的问题。如果无法从中得到答案，请说 “根据已知信息无法回答该问题” 或 “没有提供足够的相关信息”，不允许在答案中添加编造成分，答案请使用中文。 问题是：{question}"""

# 缓存知识库数量,如果是ChatGLM2,ChatGLM2-int4,ChatGLM2-int8模型若检索效果不好可以调成’10’
CACHED_VS_NUM = 1

# 文本分句长度
SENTENCE_SIZE = 100

# 匹配后单段上下文长度
CHUNK_SIZE = 250

# 传入LLM的历史记录长度
LLM_HISTORY_LEN = 3

# 知识库检索时返回的匹配内容条数
VECTOR_SEARCH_TOP_K = 5

# 知识检索内容相关度 Score, 数值范围约为0-1100，如果为0，则不生效，建议设置为500左右，经测试设置为小于500时，匹配结果更精准
VECTOR_SEARCH_SCORE_THRESHOLD = 500

NLTK_DATA_PATH = os.path.join(os.path.dirname(os.path.dirname(__file__)), "nltk_data")

FLAG_USER_NAME = uuid.uuid4().hex

logger.info(f"""
loading model config
llm device: {LLM_DEVICE}
embedding device: {EMBEDDING_DEVICE}
dir: {os.path.dirname(os.path.dirname(__file__))}
flagging username: {FLAG_USER_NAME}
""")

# 是否开启跨域，默认为False，如果需要开启，请设置为True
# is open cross domain
OPEN_CROSS_DOMAIN = False

# Bing 搜索必备变量
# 使用 Bing 搜索需要使用 Bing Subscription Key,需要在azure port中申请试用bing search
# 具体申请方式请见
# https://learn.microsoft.com/en-us/bing/search-apis/bing-web-search/create-bing-search-service-resource
# 使用python创建bing api 搜索实例详见:
# https://learn.microsoft.com/en-us/bing/search-apis/bing-web-search/quickstarts/rest/python
BING_SEARCH_URL = "https://api.bing.microsoft.com/v7.0/search"
# 注意不是bing Webmaster Tools的api key，

# 此外，如果是在服务器上，报Failed to establish a new connection: [Errno 110] Connection timed out
# 是因为服务器加了防火墙，需要联系管理员加白名单，如果公司的服务器的话，就别想了GG
BING_SUBSCRIPTION_KEY = ""

# 是否开启中文标题加强，以及标题增强的相关配置
# 通过增加标题判断，判断哪些文本为标题，并在metadata中进行标记；
# 然后将文本与往上一级的标题进行拼合，实现文本信息的增强。
ZH_TITLE_ENHANCE = False<|MERGE_RESOLUTION|>--- conflicted
+++ resolved
@@ -221,15 +221,7 @@
 
 # Use p-tuning-v2 PrefixEncoder
 USE_PTUNING_V2 = False
-<<<<<<< HEAD
-PTUNING_DIR='./ptuing-v2'
-<<<<<<< HEAD
-=======
-
->>>>>>> f68d347c25b4bdd07f293c65a6e44a673a11f614
-=======
 PTUNING_DIR='./ptuning-v2'
->>>>>>> cd91290b
 # LLM running device
 LLM_DEVICE = "cuda" if torch.cuda.is_available() else "mps" if torch.backends.mps.is_available() else "cpu"
 
