--- conflicted
+++ resolved
@@ -1,288 +1,280 @@
-import json
-from collections import defaultdict
-from json import JSONDecodeError
-from typing import Optional
-
-from sqlalchemy.exc import IntegrityError
-
-from model_providers.core.entities.model_entities import (
-    DefaultModelEntity,
-    DefaultModelProviderEntity,
-)
-from model_providers.core.entities.provider_configuration import (
-    ProviderConfiguration,
-    ProviderConfigurations,
-    ProviderModelBundle,
-)
-from model_providers.core.entities.provider_entities import (
-    CustomConfiguration,
-    CustomModelConfiguration,
-    CustomProviderConfiguration,
-)
-from model_providers.core.model_runtime.entities.model_entities import ModelType
-from model_providers.core.model_runtime.entities.provider_entities import (
-    CredentialFormSchema,
-    FormType,
-    ProviderEntity,
-)
-from model_providers.core.model_runtime.model_providers import model_provider_factory
-
-
-class ProviderManager:
-    """
-    ProviderManager is a class that manages the model providers includes Hosting and Customize Model Providers.
-    """
-
-    def __init__(
-        self,
-        provider_name_to_provider_records_dict: dict,
-        provider_name_to_provider_model_records_dict: dict,
-    ) -> None:
-        self.provider_name_to_provider_records_dict = (
-            provider_name_to_provider_records_dict
-        )
-        self.provider_name_to_provider_model_records_dict = (
-            provider_name_to_provider_model_records_dict
-        )
-
-    def get_configurations(self, provider: str) -> ProviderConfigurations:
-        """
-        Get model provider configurations.
-
-        Construct ProviderConfiguration objects for each provider
-        Including:
-        1. Basic information of the provider
-        2. Hosting configuration information, including:
-          (1. Whether to enable (support) hosting type, if enabled, the following information exists
-          (2. List of hosting type provider configurations
-              (including quota type, quota limit, current remaining quota, etc.)
-          (3. The current hosting type in use (whether there is a quota or not)
-              paid quotas > provider free quotas > hosting trial quotas
-          (4. Unified credentials for hosting providers
-        3. Custom configuration information, including:
-          (1. Whether to enable (support) custom type, if enabled, the following information exists
-          (2. Custom provider configuration (including credentials)
-          (3. List of custom provider model configurations (including credentials)
-        4. Hosting/custom preferred provider type.
-        Provide methods:
-        - Get the current configuration (including credentials)
-        - Get the availability and status of the hosting configuration: active available,
-          quota_exceeded insufficient quota, unsupported hosting
-        - Get the availability of custom configuration
-          Custom provider available conditions:
-          (1. custom provider credentials available
-          (2. at least one custom model credentials available
-        - Verify, update, and delete custom provider configuration
-        - Verify, update, and delete custom provider model configuration
-        - Get the list of available models (optional provider filtering, model type filtering)
-          Append custom provider models to the list
-        - Get provider instance
-        - Switch selection priority
-
-        :param: provider
-        :return:
-        """
-
-        # Get all provider entities
-        provider_entities = model_provider_factory.get_providers(provider_name=provider)
-
-        provider_configurations = ProviderConfigurations()
-
-        # Construct ProviderConfiguration objects for each provider
-        for provider_entity in provider_entities:
-            provider_name = provider_entity.provider
-
-            provider_credentials = self.provider_name_to_provider_records_dict.get(
-                provider_entity.provider
-            )
-            if not provider_credentials:
-                provider_credentials = {}
-
-            provider_model_records = (
-                self.provider_name_to_provider_model_records_dict.get(
-                    provider_entity.provider
-                )
-            )
-            if not provider_model_records:
-                provider_model_records = []
-
-            # Convert to custom configuration
-            custom_configuration = self._to_custom_configuration(
-                provider_entity, provider_credentials, provider_model_records
-            )
-
-            provider_configuration = ProviderConfiguration(
-                provider=provider_entity, custom_configuration=custom_configuration
-            )
-
-            provider_configurations[provider_name] = provider_configuration
-
-        # Return the encapsulated object
-        return provider_configurations
-
-    def get_provider_model_bundle(
-        self, provider: str, model_type: ModelType
-    ) -> ProviderModelBundle:
-        """
-        Get provider model bundle.
-        :param provider: provider name
-        :param model_type: model type
-        :return:
-        """
-        provider_configurations = self.get_configurations(provider=provider)
-
-        # get provider instance
-        provider_configuration = provider_configurations.get(provider)
-        if not provider_configuration:
-            raise ValueError(f"Provider {provider} does not exist.")
-
-        provider_instance = provider_configuration.get_provider_instance()
-        model_type_instance = provider_instance.get_model_instance(model_type)
-
-        return ProviderModelBundle(
-            configuration=provider_configuration,
-            provider_instance=provider_instance,
-            model_type_instance=model_type_instance,
-        )
-
-    def get_default_model(self, model_type: ModelType) -> Optional[DefaultModelEntity]:
-        """
-        Get default model.
-
-        :param model_type: model type
-        :return:
-        """
-
-        default_model = {}
-        # Get provider configurations
-        provider_configurations = self.get_configurations()
-
-        # get available models from provider_configurations
-        available_models = provider_configurations.get_models(
-            model_type=model_type, only_active=True
-        )
-
-        if available_models:
-            found = False
-            for available_model in available_models:
-                if available_model.model == "gpt-3.5-turbo-1106":
-                    default_model = {
-                        "provider_name": available_model.provider.provider,
-                        "model_name": available_model.model,
-                    }
-                    found = True
-                    break
-
-            if not found:
-                available_model = available_models[0]
-                default_model = {
-                    "provider_name": available_model.provider.provider,
-                    "model_name": available_model.model,
-                }
-
-        provider_instance = model_provider_factory.get_provider_instance(
-            default_model.get("provider_name")
-        )
-        provider_schema = provider_instance.get_provider_schema()
-
-        return DefaultModelEntity(
-            model=default_model.get("model_name"),
-            model_type=model_type,
-            provider=DefaultModelProviderEntity(
-                provider=provider_schema.provider,
-                label=provider_schema.label,
-                icon_small=provider_schema.icon_small,
-                icon_large=provider_schema.icon_large,
-                supported_model_types=provider_schema.supported_model_types,
-            ),
-        )
-
-    def _to_custom_configuration(
-        self,
-        provider_entity: ProviderEntity,
-        provider_credentials: dict,
-        provider_model_records: list[dict],
-    ) -> CustomConfiguration:
-        """
-        Convert to custom configuration.
-
-        :param provider_entity: provider entity
-        :param provider_credentials: provider records_credentials
-        :param provider_model_records: provider model records_credentials
-        :return:
-        """
-        # Get provider credential secret variables
-        provider_credential_secret_variables = self._extract_secret_variables(
-            provider_entity.provider_credential_schema.credential_form_schemas
-            if provider_entity.provider_credential_schema
-            else []
-        )
-
-        for variable in provider_credential_secret_variables:
-            if variable in provider_credentials:
-                try:
-                    provider_credentials[variable] = provider_credentials.get(variable)
-                except ValueError:
-                    pass
-        custom_provider_configuration = CustomProviderConfiguration(
-            credentials=provider_credentials
-        )
-
-        # Get provider model credential secret variables
-        model_credential_secret_variables = self._extract_secret_variables(
-            provider_entity.model_credential_schema.credential_form_schemas
-            if provider_entity.model_credential_schema
-            else []
-        )
-
-        # Get custom provider model credentials
-        custom_model_configurations = []
-        for provider_model_record in provider_model_records:
-            if not provider_model_record.get("model_credentials"):
-                continue
-
-            provider_model_credentials = {}
-            for variable in model_credential_secret_variables:
-                if variable in provider_model_record.get("model_credentials"):
-                    try:
-                        provider_model_credentials[
-                            variable
-                        ] = provider_model_record.get("model_credentials").get(variable)
-                    except ValueError:
-                        pass
-
-            custom_model_configurations.append(
-                CustomModelConfiguration(
-<<<<<<< HEAD
-                    model=provider_model_record.get('model'),
-                    model_type=ModelType.value_of(provider_model_record.get('model_type')),
-                    credentials=provider_model_credentials
-=======
-                    model=provider_model_record.get("model_name"),
-                    model_type=ModelType.value_of(
-                        provider_model_record.get("model_type")
-                    ),
-                    credentials=provider_model_credentials,
->>>>>>> 42aa9005
-                )
-            )
-
-        return CustomConfiguration(
-            provider=custom_provider_configuration, models=custom_model_configurations
-        )
-
-    def _extract_secret_variables(
-        self, credential_form_schemas: list[CredentialFormSchema]
-    ) -> list[str]:
-        """
-        Extract secret input form variables.
-
-        :param credential_form_schemas:
-        :return:
-        """
-        secret_input_form_variables = []
-        for credential_form_schema in credential_form_schemas:
-            if credential_form_schema.type == FormType.SECRET_INPUT:
-                secret_input_form_variables.append(credential_form_schema.variable)
-
-        return secret_input_form_variables
+import json
+from collections import defaultdict
+from json import JSONDecodeError
+from typing import Optional
+
+from sqlalchemy.exc import IntegrityError
+
+from model_providers.core.entities.model_entities import (
+    DefaultModelEntity,
+    DefaultModelProviderEntity,
+)
+from model_providers.core.entities.provider_configuration import (
+    ProviderConfiguration,
+    ProviderConfigurations,
+    ProviderModelBundle,
+)
+from model_providers.core.entities.provider_entities import (
+    CustomConfiguration,
+    CustomModelConfiguration,
+    CustomProviderConfiguration,
+)
+from model_providers.core.model_runtime.entities.model_entities import ModelType
+from model_providers.core.model_runtime.entities.provider_entities import (
+    CredentialFormSchema,
+    FormType,
+    ProviderEntity,
+)
+from model_providers.core.model_runtime.model_providers import model_provider_factory
+
+
+class ProviderManager:
+    """
+    ProviderManager is a class that manages the model providers includes Hosting and Customize Model Providers.
+    """
+
+    def __init__(
+        self,
+        provider_name_to_provider_records_dict: dict,
+        provider_name_to_provider_model_records_dict: dict,
+    ) -> None:
+        self.provider_name_to_provider_records_dict = (
+            provider_name_to_provider_records_dict
+        )
+        self.provider_name_to_provider_model_records_dict = (
+            provider_name_to_provider_model_records_dict
+        )
+
+    def get_configurations(self, provider: str) -> ProviderConfigurations:
+        """
+        Get model provider configurations.
+
+        Construct ProviderConfiguration objects for each provider
+        Including:
+        1. Basic information of the provider
+        2. Hosting configuration information, including:
+          (1. Whether to enable (support) hosting type, if enabled, the following information exists
+          (2. List of hosting type provider configurations
+              (including quota type, quota limit, current remaining quota, etc.)
+          (3. The current hosting type in use (whether there is a quota or not)
+              paid quotas > provider free quotas > hosting trial quotas
+          (4. Unified credentials for hosting providers
+        3. Custom configuration information, including:
+          (1. Whether to enable (support) custom type, if enabled, the following information exists
+          (2. Custom provider configuration (including credentials)
+          (3. List of custom provider model configurations (including credentials)
+        4. Hosting/custom preferred provider type.
+        Provide methods:
+        - Get the current configuration (including credentials)
+        - Get the availability and status of the hosting configuration: active available,
+          quota_exceeded insufficient quota, unsupported hosting
+        - Get the availability of custom configuration
+          Custom provider available conditions:
+          (1. custom provider credentials available
+          (2. at least one custom model credentials available
+        - Verify, update, and delete custom provider configuration
+        - Verify, update, and delete custom provider model configuration
+        - Get the list of available models (optional provider filtering, model type filtering)
+          Append custom provider models to the list
+        - Get provider instance
+        - Switch selection priority
+
+        :param: provider
+        :return:
+        """
+
+        # Get all provider entities
+        provider_entities = model_provider_factory.get_providers(provider_name=provider)
+
+        provider_configurations = ProviderConfigurations()
+
+        # Construct ProviderConfiguration objects for each provider
+        for provider_entity in provider_entities:
+            provider_name = provider_entity.provider
+
+            provider_credentials = self.provider_name_to_provider_records_dict.get(
+                provider_entity.provider
+            )
+            if not provider_credentials:
+                provider_credentials = {}
+
+            provider_model_records = (
+                self.provider_name_to_provider_model_records_dict.get(
+                    provider_entity.provider
+                )
+            )
+            if not provider_model_records:
+                provider_model_records = []
+
+            # Convert to custom configuration
+            custom_configuration = self._to_custom_configuration(
+                provider_entity, provider_credentials, provider_model_records
+            )
+
+            provider_configuration = ProviderConfiguration(
+                provider=provider_entity, custom_configuration=custom_configuration
+            )
+
+            provider_configurations[provider_name] = provider_configuration
+
+        # Return the encapsulated object
+        return provider_configurations
+
+    def get_provider_model_bundle(
+        self, provider: str, model_type: ModelType
+    ) -> ProviderModelBundle:
+        """
+        Get provider model bundle.
+        :param provider: provider name
+        :param model_type: model type
+        :return:
+        """
+        provider_configurations = self.get_configurations(provider=provider)
+
+        # get provider instance
+        provider_configuration = provider_configurations.get(provider)
+        if not provider_configuration:
+            raise ValueError(f"Provider {provider} does not exist.")
+
+        provider_instance = provider_configuration.get_provider_instance()
+        model_type_instance = provider_instance.get_model_instance(model_type)
+
+        return ProviderModelBundle(
+            configuration=provider_configuration,
+            provider_instance=provider_instance,
+            model_type_instance=model_type_instance,
+        )
+
+    def get_default_model(self, model_type: ModelType) -> Optional[DefaultModelEntity]:
+        """
+        Get default model.
+
+        :param model_type: model type
+        :return:
+        """
+
+        default_model = {}
+        # Get provider configurations
+        provider_configurations = self.get_configurations()
+
+        # get available models from provider_configurations
+        available_models = provider_configurations.get_models(
+            model_type=model_type, only_active=True
+        )
+
+        if available_models:
+            found = False
+            for available_model in available_models:
+                if available_model.model == "gpt-3.5-turbo-1106":
+                    default_model = {
+                        "provider_name": available_model.provider.provider,
+                        "model_name": available_model.model,
+                    }
+                    found = True
+                    break
+
+            if not found:
+                available_model = available_models[0]
+                default_model = {
+                    "provider_name": available_model.provider.provider,
+                    "model_name": available_model.model,
+                }
+
+        provider_instance = model_provider_factory.get_provider_instance(
+            default_model.get("provider_name")
+        )
+        provider_schema = provider_instance.get_provider_schema()
+
+        return DefaultModelEntity(
+            model=default_model.get("model_name"),
+            model_type=model_type,
+            provider=DefaultModelProviderEntity(
+                provider=provider_schema.provider,
+                label=provider_schema.label,
+                icon_small=provider_schema.icon_small,
+                icon_large=provider_schema.icon_large,
+                supported_model_types=provider_schema.supported_model_types,
+            ),
+        )
+
+    def _to_custom_configuration(
+        self,
+        provider_entity: ProviderEntity,
+        provider_credentials: dict,
+        provider_model_records: list[dict],
+    ) -> CustomConfiguration:
+        """
+        Convert to custom configuration.
+
+        :param provider_entity: provider entity
+        :param provider_credentials: provider records_credentials
+        :param provider_model_records: provider model records_credentials
+        :return:
+        """
+        # Get provider credential secret variables
+        provider_credential_secret_variables = self._extract_secret_variables(
+            provider_entity.provider_credential_schema.credential_form_schemas
+            if provider_entity.provider_credential_schema
+            else []
+        )
+
+        for variable in provider_credential_secret_variables:
+            if variable in provider_credentials:
+                try:
+                    provider_credentials[variable] = provider_credentials.get(variable)
+                except ValueError:
+                    pass
+        custom_provider_configuration = CustomProviderConfiguration(
+            credentials=provider_credentials
+        )
+
+        # Get provider model credential secret variables
+        model_credential_secret_variables = self._extract_secret_variables(
+            provider_entity.model_credential_schema.credential_form_schemas
+            if provider_entity.model_credential_schema
+            else []
+        )
+
+        # Get custom provider model credentials
+        custom_model_configurations = []
+        for provider_model_record in provider_model_records:
+            if not provider_model_record.get("model_credentials"):
+                continue
+
+            provider_model_credentials = {}
+            for variable in model_credential_secret_variables:
+                if variable in provider_model_record.get("model_credentials"):
+                    try:
+                        provider_model_credentials[
+                            variable
+                        ] = provider_model_record.get("model_credentials").get(variable)
+                    except ValueError:
+                        pass
+
+            custom_model_configurations.append(
+                CustomModelConfiguration(
+                    model=provider_model_record.get('model'),
+                    model_type=ModelType.value_of(provider_model_record.get('model_type')),
+                    credentials=provider_model_credentials
+                )
+            )
+
+        return CustomConfiguration(
+            provider=custom_provider_configuration, models=custom_model_configurations
+        )
+
+    def _extract_secret_variables(
+        self, credential_form_schemas: list[CredentialFormSchema]
+    ) -> list[str]:
+        """
+        Extract secret input form variables.
+
+        :param credential_form_schemas:
+        :return:
+        """
+        secret_input_form_variables = []
+        for credential_form_schema in credential_form_schemas:
+            if credential_form_schema.type == FormType.SECRET_INPUT:
+                secret_input_form_variables.append(credential_form_schema.variable)
+
+        return secret_input_form_variables