--- conflicted
+++ resolved
@@ -5,12 +5,7 @@
 from pathlib import Path
 import asyncio
 from configs import (LLM_MODEL, LLM_DEVICE, EMBEDDING_DEVICE,
-<<<<<<< HEAD
                      MODEL_PATH, MODEL_ROOT_PATH, ONLINE_LLM_MODEL, LANGCHAIN_LLM_MODEL, logger, log_verbose,
-=======
-                     MODEL_PATH, MODEL_ROOT_PATH, ONLINE_LLM_MODEL,
-                     logger, log_verbose,
->>>>>>> b8aad555
                      FSCHAT_MODEL_WORKERS, HTTPX_DEFAULT_TIMEOUT)
 import os
 from concurrent.futures import ThreadPoolExecutor, as_completed
@@ -38,10 +33,7 @@
 def get_ChatOpenAI(
         model_name: str,
         temperature: float,
-<<<<<<< HEAD
         max_tokens: int = None,
-=======
->>>>>>> b8aad555
         streaming: bool = True,
         callbacks: List[Callable] = [],
         verbose: bool = True,
@@ -211,15 +203,12 @@
         except StopAsyncIteration:
             return True, None
 
-<<<<<<< HEAD
     if loop is None:
         try:
             loop = asyncio.get_event_loop()
         except:
             loop = asyncio.new_event_loop()
 
-=======
->>>>>>> b8aad555
     while True:
         done, obj = loop.run_until_complete(get_next())
         if done:
@@ -314,11 +303,7 @@
     return list(MODEL_PATH["embed_model"])
 
 
-<<<<<<< HEAD
 def list_config_llm_models() -> Dict[str, Dict]:
-=======
-def list_llm_models() -> Dict[str, List[str]]:
->>>>>>> b8aad555
     '''
     get configured llm models with different types.
     return [(model_name, config_type), ...]
@@ -359,12 +344,9 @@
             if path.is_dir():  # use value split by "/", {MODEL_ROOT_PATH}/chatglm-6b-new
                 return str(path)
         return path_str  # THUDM/chatglm06b
-<<<<<<< HEAD
-
-    # 从server_config中获取服务信息
-=======
->>>>>>> b8aad555
-
+
+
+# 从server_config中获取服务信息
 
 def get_model_worker_config(model_name: str = None) -> dict:
     '''
@@ -466,12 +448,7 @@
     from configs import prompt_config
     import importlib
     importlib.reload(prompt_config)  # TODO: 检查configs/prompt_config.py文件有修改再重新加载
-<<<<<<< HEAD
     return prompt_config.PROMPT_TEMPLATES[type].get(name)
-=======
-
-    return prompt_config.PROMPT_TEMPLATES.get(name)
->>>>>>> b8aad555
 
 
 def set_httpx_config(
@@ -634,7 +611,6 @@
     if use_async:
         return httpx.AsyncClient(**kwargs)
     else:
-<<<<<<< HEAD
         return httpx.Client(**kwargs)
 
 
@@ -669,7 +645,4 @@
         "api_address": api_address(),
     }
 
-    return {**{k: v for k, v in locals().items() if k[0] != "_"}, **_custom}
-=======
-        return httpx.Client(**kwargs)
->>>>>>> b8aad555
+    return {**{k: v for k, v in locals().items() if k[0] != "_"}, **_custom}