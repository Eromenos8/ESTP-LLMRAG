from langchain.text_splitter import CharacterTextSplitter
import re
from typing import List
<<<<<<< HEAD
from configs.model_config import SENTENCE_SIZE
=======
from modelscope.pipelines import pipeline

>>>>>>> 3adfecaa

p = pipeline(
    task="document-segmentation",
    model='damo/nlp_bert_document-segmentation_chinese-base',
    device="cpu")

class ChineseTextSplitter(CharacterTextSplitter):
    def __init__(self, pdf: bool = False, **kwargs):
        super().__init__(**kwargs)
        self.pdf = pdf

<<<<<<< HEAD
    def split_text1(self, text: str) -> List[str]:
=======
    def split_text(self, text: str, use_document_segmentation: bool=False) -> List[str]:
        # use_document_segmentation参数指定是否用语义切分文档，此处采取的文档语义分割模型为达摩院开源的nlp_bert_document-segmentation_chinese-base，论文见https://arxiv.org/abs/2107.09278
        # 如果使用模型进行文档语义切分，那么需要安装modelscope[nlp]：pip install "modelscope[nlp]" -f https://modelscope.oss-cn-beijing.aliyuncs.com/releases/repo.html
        # 考虑到使用了三个模型，可能对于低配置gpu不太友好，因此这里将模型load进cpu计算，有需要的话可以替换device为自己的显卡id
>>>>>>> 3adfecaa
        if self.pdf:
            text = re.sub(r"\n{3,}", "\n", text)
            text = re.sub('\s', ' ', text)
            text = text.replace("\n\n", "")
<<<<<<< HEAD
        sent_sep_pattern = re.compile('([﹒﹔；﹖﹗．。！？]["’”」』]{0,2}|(?=["‘“「『]{1,2}|$))')  # del ：；
        sent_list = []
        for ele in sent_sep_pattern.split(text):
            if sent_sep_pattern.match(ele) and sent_list:
                sent_list[-1] += ele
            elif ele:
                sent_list.append(ele)
=======
        if use_document_segmentation:
            result = p(documents=text)
            sent_list = [i for i in result["text"].split("\n\t") if i]
        else:
            sent_sep_pattern = re.compile('([﹒﹔﹖﹗．。！？]["’”」』]{0,2}|(?=["‘“「『]{1,2}|$))')  # del ：；
            sent_list = []
            for ele in sent_sep_pattern.split(text):
                if sent_sep_pattern.match(ele) and sent_list:
                    sent_list[-1] += ele
                elif ele:
                    sent_list.append(ele)
>>>>>>> 3adfecaa
        return sent_list

    def split_text(self, text: str) -> List[str]:
        if self.pdf:
            text = re.sub(r"\n{3,}", r"\n", text)
            text = re.sub('\s', " ", text)
            text = re.sub("\n\n", "", text)
        text = re.sub(r'([;；.!?。！？\?])([^”’])', r"\1\n\2", text)  # 单字符断句符
        text = re.sub(r'(\.{6})([^"’”」』])', r"\1\n\2", text)  # 英文省略号
        text = re.sub(r'(\…{2})([^"’”」』])', r"\1\n\2", text)  # 中文省略号
        text = re.sub(r'([;；!?。！？\?]["’”」』]{0,2})([^;；!?，。！？\?])', r'\1\n\2', text)
        # 如果双引号前有终止符，那么双引号才是句子的终点，把分句符\n放到双引号后，注意前面的几句都小心保留了双引号
        text = text.rstrip()  # 段尾如果有多余的\n就去掉它
        # 很多规则中会考虑分号;，但是这里我把它忽略不计，破折号、英文双引号等同样忽略，需要的再做些简单调整即可。
        ls = [i for i in text.split("\n") if i]
        for ele in ls:
            if len(ele) > SENTENCE_SIZE:
                ele1 = re.sub(r'([,，.]["’”」』]{0,2})([^,，.])', r'\1\n\2', ele)
                ele1_ls = ele1.split("\n")
                for ele_ele1 in ele1_ls:
                    if len(ele_ele1) > SENTENCE_SIZE:
                        ele_ele2 = re.sub(r'([\n]{1,}| {2,}["’”」』]{0,2})([^\s])', r'\1\n\2', ele_ele1)
                        ele2_ls = ele_ele2.split("\n")
                        for ele_ele2 in ele2_ls:
                            if len(ele_ele2) > SENTENCE_SIZE:
                                ele_ele3 = re.sub('( ["’”」』]{0,2})([^ ])', r'\1\n\2', ele_ele2)
                                ele2_id = ele2_ls.index(ele_ele2)
                                ele2_ls = ele2_ls[:ele2_id] + [i for i in ele_ele3.split("\n") if i] + ele2_ls[ele2_id + 1:]
                        ele_id = ele1_ls.index(ele_ele1)
                        ele1_ls = ele1_ls[:ele_id] + [i for i in ele2_ls if i] + ele1_ls[ele_id + 1:]

                id = ls.index(ele)
                ls = ls[:id] + [i for i in ele1_ls if i] + ls[id+1:]
        return ls

<|MERGE_RESOLUTION|>--- conflicted
+++ resolved
@@ -1,44 +1,22 @@
 from langchain.text_splitter import CharacterTextSplitter
 import re
 from typing import List
-<<<<<<< HEAD
 from configs.model_config import SENTENCE_SIZE
-=======
-from modelscope.pipelines import pipeline
 
->>>>>>> 3adfecaa
-
-p = pipeline(
-    task="document-segmentation",
-    model='damo/nlp_bert_document-segmentation_chinese-base',
-    device="cpu")
 
 class ChineseTextSplitter(CharacterTextSplitter):
     def __init__(self, pdf: bool = False, **kwargs):
         super().__init__(**kwargs)
         self.pdf = pdf
 
-<<<<<<< HEAD
-    def split_text1(self, text: str) -> List[str]:
-=======
-    def split_text(self, text: str, use_document_segmentation: bool=False) -> List[str]:
+    def split_text1(self, text: str, use_document_segmentation: bool = False) -> List[str]:
         # use_document_segmentation参数指定是否用语义切分文档，此处采取的文档语义分割模型为达摩院开源的nlp_bert_document-segmentation_chinese-base，论文见https://arxiv.org/abs/2107.09278
         # 如果使用模型进行文档语义切分，那么需要安装modelscope[nlp]：pip install "modelscope[nlp]" -f https://modelscope.oss-cn-beijing.aliyuncs.com/releases/repo.html
         # 考虑到使用了三个模型，可能对于低配置gpu不太友好，因此这里将模型load进cpu计算，有需要的话可以替换device为自己的显卡id
->>>>>>> 3adfecaa
         if self.pdf:
             text = re.sub(r"\n{3,}", "\n", text)
             text = re.sub('\s', ' ', text)
             text = text.replace("\n\n", "")
-<<<<<<< HEAD
-        sent_sep_pattern = re.compile('([﹒﹔；﹖﹗．。！？]["’”」』]{0,2}|(?=["‘“「『]{1,2}|$))')  # del ：；
-        sent_list = []
-        for ele in sent_sep_pattern.split(text):
-            if sent_sep_pattern.match(ele) and sent_list:
-                sent_list[-1] += ele
-            elif ele:
-                sent_list.append(ele)
-=======
         if use_document_segmentation:
             result = p(documents=text)
             sent_list = [i for i in result["text"].split("\n\t") if i]
@@ -50,39 +28,48 @@
                     sent_list[-1] += ele
                 elif ele:
                     sent_list.append(ele)
->>>>>>> 3adfecaa
         return sent_list
 
-    def split_text(self, text: str) -> List[str]:
+    def split_text(self, text: str, use_document_segmentation: bool = False) -> List[str]:
         if self.pdf:
             text = re.sub(r"\n{3,}", r"\n", text)
             text = re.sub('\s', " ", text)
             text = re.sub("\n\n", "", text)
-        text = re.sub(r'([;；.!?。！？\?])([^”’])', r"\1\n\2", text)  # 单字符断句符
-        text = re.sub(r'(\.{6})([^"’”」』])', r"\1\n\2", text)  # 英文省略号
-        text = re.sub(r'(\…{2})([^"’”」』])', r"\1\n\2", text)  # 中文省略号
-        text = re.sub(r'([;；!?。！？\?]["’”」』]{0,2})([^;；!?，。！？\?])', r'\1\n\2', text)
-        # 如果双引号前有终止符，那么双引号才是句子的终点，把分句符\n放到双引号后，注意前面的几句都小心保留了双引号
-        text = text.rstrip()  # 段尾如果有多余的\n就去掉它
-        # 很多规则中会考虑分号;，但是这里我把它忽略不计，破折号、英文双引号等同样忽略，需要的再做些简单调整即可。
-        ls = [i for i in text.split("\n") if i]
-        for ele in ls:
-            if len(ele) > SENTENCE_SIZE:
-                ele1 = re.sub(r'([,，.]["’”」』]{0,2})([^,，.])', r'\1\n\2', ele)
-                ele1_ls = ele1.split("\n")
-                for ele_ele1 in ele1_ls:
-                    if len(ele_ele1) > SENTENCE_SIZE:
-                        ele_ele2 = re.sub(r'([\n]{1,}| {2,}["’”」』]{0,2})([^\s])', r'\1\n\2', ele_ele1)
-                        ele2_ls = ele_ele2.split("\n")
-                        for ele_ele2 in ele2_ls:
-                            if len(ele_ele2) > SENTENCE_SIZE:
-                                ele_ele3 = re.sub('( ["’”」』]{0,2})([^ ])', r'\1\n\2', ele_ele2)
-                                ele2_id = ele2_ls.index(ele_ele2)
-                                ele2_ls = ele2_ls[:ele2_id] + [i for i in ele_ele3.split("\n") if i] + ele2_ls[ele2_id + 1:]
-                        ele_id = ele1_ls.index(ele_ele1)
-                        ele1_ls = ele1_ls[:ele_id] + [i for i in ele2_ls if i] + ele1_ls[ele_id + 1:]
+        if use_document_segmentation:
+            from modelscope.pipelines import pipeline
+            p = pipeline(
+                task="document-segmentation",
+                model='damo/nlp_bert_document-segmentation_chinese-base',
+                device="cpu")
+            result = p(documents=text)
+            sent_list = [i for i in result["text"].split("\n\t") if i]
+            return sent_list
+        else:
+            text = re.sub(r'([;；.!?。！？\?])([^”’])', r"\1\n\2", text)  # 单字符断句符
+            text = re.sub(r'(\.{6})([^"’”」』])', r"\1\n\2", text)  # 英文省略号
+            text = re.sub(r'(\…{2})([^"’”」』])', r"\1\n\2", text)  # 中文省略号
+            text = re.sub(r'([;；!?。！？\?]["’”」』]{0,2})([^;；!?，。！？\?])', r'\1\n\2', text)
+            # 如果双引号前有终止符，那么双引号才是句子的终点，把分句符\n放到双引号后，注意前面的几句都小心保留了双引号
+            text = text.rstrip()  # 段尾如果有多余的\n就去掉它
+            # 很多规则中会考虑分号;，但是这里我把它忽略不计，破折号、英文双引号等同样忽略，需要的再做些简单调整即可。
+            ls = [i for i in text.split("\n") if i]
+            for ele in ls:
+                if len(ele) > SENTENCE_SIZE:
+                    ele1 = re.sub(r'([,，.]["’”」』]{0,2})([^,，.])', r'\1\n\2', ele)
+                    ele1_ls = ele1.split("\n")
+                    for ele_ele1 in ele1_ls:
+                        if len(ele_ele1) > SENTENCE_SIZE:
+                            ele_ele2 = re.sub(r'([\n]{1,}| {2,}["’”」』]{0,2})([^\s])', r'\1\n\2', ele_ele1)
+                            ele2_ls = ele_ele2.split("\n")
+                            for ele_ele2 in ele2_ls:
+                                if len(ele_ele2) > SENTENCE_SIZE:
+                                    ele_ele3 = re.sub('( ["’”」』]{0,2})([^ ])', r'\1\n\2', ele_ele2)
+                                    ele2_id = ele2_ls.index(ele_ele2)
+                                    ele2_ls = ele2_ls[:ele2_id] + [i for i in ele_ele3.split("\n") if i] + ele2_ls[
+                                                                                                           ele2_id + 1:]
+                            ele_id = ele1_ls.index(ele_ele1)
+                            ele1_ls = ele1_ls[:ele_id] + [i for i in ele2_ls if i] + ele1_ls[ele_id + 1:]
 
-                id = ls.index(ele)
-                ls = ls[:id] + [i for i in ele1_ls if i] + ls[id+1:]
-        return ls
-
+                    id = ls.index(ele)
+                    ls = ls[:id] + [i for i in ele1_ls if i] + ls[id + 1:]
+            return ls